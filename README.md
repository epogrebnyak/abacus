# abacus

[![pytest](https://github.com/epogrebnyak/abacus/actions/workflows/.pytest.yml/badge.svg)](https://github.com/epogrebnyak/abacus/actions/workflows/.pytest.yml)

A minimal, yet valid double-entry accounting system in Python. 

<<<<<<< HEAD
Currently a Python library (see [usage examples][mwe]), soon to be a CLI app (with [Click](https://click.palletsprojects.com/en/8.0.x/) and [pydantic](https://docs.pydantic.dev/latest/)). Check [release goal write-ups](release_goals.md) and [milestones]https://github.com/epogrebnyak/abacus/milestones for more detail.
=======
Provided as a Python library (see [usage examples][mwe]), soon to be a CLI app (with [Click](https://click.palletsprojects.com/en/8.0.x/) and [pydantic](https://docs.pydantic.dev/latest/)).
>>>>>>> d2ebf033

[mwe]: https://github.com/epogrebnyak/abacus#minimal-working-example


## What `abacus` can do 


With `abacus` you can accomplish all tasks within an accounting cycle:
- define a chart of accounts with five types of accounts (assets, expenses, capital, liabilities and income) and contra accounts (eg depreciation);
- create a blank general ledger for a new company or a general ledger with starting balances from previous period for existing company;
- post entries to a general ledger individually or in bulk;
- view trial balance;
- make adjustment entries;
- close income and expenses accounts and transfer current period profit (loss) to retained earnings;
- make post-close entries (eg accrue dividend due to shareholders);
- view and save income statement and balance sheet reports;
- save period end account balances and use them to initialize a general ledger at the start of a next accounting period.


## Quotes about `abacus`

[![Reddit Discussion](https://img.shields.io/badge/Reddit-%23FF4500.svg?style=for-the-badge&logo=Reddit&logoColor=white)](https://www.reddit.com/r/Accounting/comments/136rrit/wrote_an_accounting_demo_in_python/)

> I think it's a great idea to mock-up a mini GL ERP to really get a foundational understanding of how the accounting in ERP works!

> I teach accounting information systems... I'd be tempted to use abacus as a way of simply showing the structure of a simple AIS.

> Hey, what a cool job, thanks much. Do you plan to make a possibility for RAS accounting?

## Install

```
pip install git+https://github.com/epogrebnyak/abacus.git
```

## Minimal working example

```python
from abacus import Chart, Entry, BalanceSheet


chart = Chart(
    assets=["cash"],
    expenses=["overhead"],
    equity=["equity", "retained_earnings"],
    liabilities=["dividend_payable"],
    income=["sales"],
    contra_accounts={"sales": (["discounts"], "net_sales")},
)
entries = [
    Entry("cash", "equity", 500),   # started a company...
    Entry("cash", "sales", 150),    # selling thin air (zero cost of sales)
    Entry("discounts", "cash", 30), # with a discount
    Entry("overhead", "cash", 50),  # and overhead expense
]
balance_sheet = (
    chart
    .set_retained_earnings_account("retained_earnings")
    .make_ledger()
    .process_entries(entries)
    .close()
    .process_entry(dr="retained_earnings", cr="dividend_payable", amount=35)
    .balance_sheet()
)
# check what we've got
assert balance_sheet == BalanceSheet(
    assets={"cash": 570},
    capital={"equity": 500, "retained_earnings": 35},
    liabilities={"dividend_payable": 35},
)
```

## Step by step example

1. We start with a chart of accounts of five types: assets, equity, liabilities, income and expenses.

```python
from abacus import Chart, Entry


chart = Chart(
    assets=["cash", "receivables", "goods_for_sale"],
    expenses=["cogs", "sga"],
    equity=["equity", "re"],
    liabilities=["divp", "payables"],
    income=["sales"],
)
```

2. Set retained earnings account, you will need it to close
   accoutns at period end.

```python
chart = chart.set_retained_earnings_account("re")
```

3. Next, create a general ledger based on chart of accounts.

```python
ledger = chart.make_ledger()
```

4. Add accounting entries using account names from the chart of accounts.

```python
e1 = Entry(dr="cash", cr="equity", amount=1000)        # pay in capital
e2 = Entry(dr="goods_for_sale", cr="cash", amount=250) # acquire goods worth 250
e3 = Entry(cr="goods_for_sale", dr="cogs", amount=200) # sell goods worth 200
e4 = Entry(cr="sales", dr="cash", amount=400)          # for 400 in cash
e5 = Entry(cr="cash", dr="sga", amount=50)             # administrative expenses
ledger = ledger.process_entries([e1, e2, e3, e4, e5])
```

5. Make income statement at accounting period end.

```python
from abacus import IncomeStatement

income_statement = ledger.income_statement()
assert income_statement == IncomeStatement(
    income={'sales': 400},
    expenses={'cogs': 200, 'sga': 50}
)
```

6. Close ledger and make balance sheet.

```python
from abacus import BalanceSheet

closed_ledger = ledger.close()
balance_sheet = closed_ledger.balance_sheet()
assert balance_sheet == BalanceSheet(
    assets={"cash": 1100, "receivables": 0, "goods_for_sale": 50},
    capital={"equity": 1000, "re": 150},
    liabilities={"divp": 0, "payables": 0}
)
```

7. Print balance sheet and income statement to screen with verbose account names and
   rich formatting.

```python
from abacus import RichViewer


rename_dict = {
    "re": "Retained earnings",
    "divp": "Dividend due",
    "cogs": "Cost of goods sold",
    "sga": "Selling, general and adm. expenses",
}
rv = RichViewer(rename_dict, width=60)
rv.print(balance_sheet)
rv.print(income_statement)
```

Check out [`readme.py`](readme.py) for a complete code example
with several contraccounts (depreciation, discounts) and dividend payout.

## Intent

`abacus` started as an educational device
to inform users about principles of double-entry accounting
and accounting information systems (AIS) through a simple Python program,
in spirit of [build-your-own-x](https://github.com/codecrafters-io/build-your-own-x) projects.
You can teach accounting or AIS with it.

Other usage ideas for `abacus`:

- Use with other accounting software as a component.
- Add storage and interface (CLI or web).
- Build business simulations (e.g. generate a stream of business events and make operational, financing and investment decisions based on financial reports)
- Enhance a large language model with structured outputs in accounting.
- Convert ledgers between accounting standards (e.g. national vs IFRS).

## Assumptions

Below are some simplifying assumptions made for this code:

1. Account structure is flat, there are no subaccounts.
   This allows to represent ledger as a dictionary, while
   in a real system you will need a tree-like data structure
   to introduce subaccounts.

2. Every entry involves exactly two accounts, there are no compound entries.

3. No cash flow and changes in capital are reported.

4. There are no journals - all records go directly to general ledger.

5. Accounting entry is slim - it has no information other than debit and credit accounts
   and entry amount. Thus we have no extra information for management accounting or
   detailed tax calculations.

6. Accounts balances can go to negative where they should not
   and there are no checks for entry validity.

7. XML likely to be a format for accounting reports interchange,
   while JSON is intended for `abacus`.

8. We use [just one currency](https://www.mscs.dal.ca/~selinger/accounting/).

9. Account balances stay on one side, and do not migrate from one side to another.
   Credit accounts have credit balance, debit accounts have debit balance,
   and income summary account is a credit account.

10. Money amounts are integers, will move to `Decimal`.

11. Renamed account are dropped from the ledger. When `sales` becomes `net_sales` after a contra account `discount` is netted, `sales` leave the ledger, and `net_sales` remains.

## What things are realistic in this code?

1. Entries are stored in a queue and ledger state is calculated
   based on a previous state and a list of entries to be processed.

2. The chart of accounts can be fairly complex, up to a level of being GAAP/IAS 'compliant'.

3. Chart of accounts may include contra accounts. Temporary contra accounts
   for income (eg discounts given) and expense (discounts or cashbacks received)
   are cleared at period end, permanent contra accounts
   (e.g. accumulated depreciation) are carried forward.

4. You can give a name to typical dr/cr account pairs and use this name to record transactions.

5. Accounts can be renamed for reports, thus opening a way to internationalisation.
   Keep a short name like `cash` or account code in ledger and rename `cash` to `नकद` for a report.

## Implementation details

1. The code is covered by some tests, linted and type annotated.

2. Data structures used are serialisable, so inputs and outputs can be stored and retrieved.

3. Modern Python features such as subclasssing and pattern matching help to make code cleaner. Also classes like `Asset`, `Expense`, `Capital`, `Liability`, `Income` pass forward useful information about account types.

4. This is experimental software. The upside is that we can make big changes fast. On a downside we do not learn (or earn) from users, at least yet.

5. We do not compete with big names like SAP, Oralce, Intuit, open source ERPs
   (Odoo, ERPNext, etc) or plain text accounting tools like `hledger` or `gnucash` in making a complete software product with journalling and document management.

## Similar projects

- [medici](https://github.com/flash-oss/medici) (JavaScript) is a ledger store, it allows compound entries and very optimized for high loads, but does not enforce any chart of accounts conventions.
- [pyluca](https://github.com/datasignstech/pyluca) is actively developed and has practical use in mind, coined a term 'headless ledger', has somewhat different interface and data structures than `abacus`.
- [ledger.py](https://github.com/mafm/ledger.py) started about 10 years ago with Python 2, once a [hledger](https://hledger.org/) rival, has good documentation, but last commit in 2018.
- There are few open source ERPs with accounting functionality under [`double-entry-accounting`](https://github.com/topics/double-entry-accounting) tag on Github.
- `Ledger`, `hledger` and `beancount` are leaders in [plain text accounting](https://plaintextaccounting.org/#tools)
- [gnucash](https://www.gnucash.org/)

## Feedback

... is much appreciated. Please reach out in [issues](https://github.com/epogrebnyak/abacus/issues),
on [reddit](https://www.reddit.com/user/iamevpo)
or via [Telegram](https://t.me/epoepo).<|MERGE_RESOLUTION|>--- conflicted
+++ resolved
@@ -2,31 +2,25 @@
 
 [![pytest](https://github.com/epogrebnyak/abacus/actions/workflows/.pytest.yml/badge.svg)](https://github.com/epogrebnyak/abacus/actions/workflows/.pytest.yml)
 
-A minimal, yet valid double-entry accounting system in Python. 
-
-<<<<<<< HEAD
-Currently a Python library (see [usage examples][mwe]), soon to be a CLI app (with [Click](https://click.palletsprojects.com/en/8.0.x/) and [pydantic](https://docs.pydantic.dev/latest/)). Check [release goal write-ups](release_goals.md) and [milestones]https://github.com/epogrebnyak/abacus/milestones for more detail.
-=======
-Provided as a Python library (see [usage examples][mwe]), soon to be a CLI app (with [Click](https://click.palletsprojects.com/en/8.0.x/) and [pydantic](https://docs.pydantic.dev/latest/)).
->>>>>>> d2ebf033
+A minimal, yet valid double-entry accounting system in Python.
+
+Provided as Python library (see [usage examples][mwe]), soon to be a CLI app (with [Click](https://click.palletsprojects.com/en/8.0.x/) and [pydantic](https://docs.pydantic.dev/latest/)). Check [release goal notes](release_goals.md) and [milestones]https://github.com/epogrebnyak/abacus/milestones for more detail.
 
 [mwe]: https://github.com/epogrebnyak/abacus#minimal-working-example
 
-
-## What `abacus` can do 
-
-
-With `abacus` you can accomplish all tasks within an accounting cycle:
-- define a chart of accounts with five types of accounts (assets, expenses, capital, liabilities and income) and contra accounts (eg depreciation);
-- create a blank general ledger for a new company or a general ledger with starting balances from previous period for existing company;
-- post entries to a general ledger individually or in bulk;
-- view trial balance;
-- make adjustment entries;
-- close income and expenses accounts and transfer current period profit (loss) to retained earnings;
-- make post-close entries (eg accrue dividend due to shareholders);
-- view and save income statement and balance sheet reports;
-- save period end account balances and use them to initialize a general ledger at the start of a next accounting period.
-
+## What `abacus` can do
+
+`abacus` enables you to complete a full accounting cycle:
+
+- Define a chart of accounts with five types of accounts (assets, expenses, capital, liabilities and income) and contra accounts (eg depreciation).
+- Create a blank general ledger for a new company or a general ledger with starting balances from previous period for existing company.
+- Post entries to a general ledger individually or in bulk.
+- View trial balance.
+- Make adjustment entries.
+- Close income and expenses accounts and transfer current period profit (loss) to retained earnings.
+- Make post-close entries (eg accrue dividend due to shareholders).
+- View and save income statement and balance sheet reports.
+- Save period end account balances and use them to initialize a general ledger at the start of a next accounting period.
 
 ## Quotes about `abacus`
 
