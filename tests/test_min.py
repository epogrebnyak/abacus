from abacus import BalanceSheet, Chart, IncomeStatement
<<<<<<< HEAD
from abacus.accounting_types import BusinessEntry, MultipleEntry
=======
from abacus.accounting_types import Entry
>>>>>>> f6ceaf25
from abacus.closing_types import CloseContraIncome, CloseExpense, CloseIncome, CloseISA

# Create chart of accounts
chart = Chart(
    assets=["cash"],
    equity=["equity"],
    retained_earnings_account="re",
    expenses=["salaries", "rent"],
    liabilities=[],
    income=["services"],
    contra_accounts={"services": ["cashback"]},
)

# Account balances are known from previous period end
starting_balances = {"cash": 1400, "equity": 1500, "re": -100}

# Create general ledger and post new entries
book = (
    chart.book(starting_balances)
    .post(dr="rent", cr="cash", amount=200)
    .post(dr="cash", cr="services", amount=825)
    .post(dr="cashback", cr="cash", amount=25)
    .post(dr="salaries", cr="cash", amount=400)
    .close()
)


def test_open_accounts():
    assert book.chart == Chart(
        assets=["cash"],
        expenses=["salaries", "rent"],
        equity=["equity"],
        retained_earnings_account="re",
        liabilities=[],
        income=["services"],
        contra_accounts={"services": ["cashback"]},
        income_summary_account="_profit",
    )


def test_start_entry():
    assert book.starting_balances == dict(
        [("cash", 1400), ("equity", 1500), ("re", -100)],
    )


def test_business_entries():
    assert book.entries.business == [
        Entry(dr="rent", cr="cash", amount=200, action="post"),
        Entry(dr="cash", cr="services", amount=825, action="post"),
        Entry(dr="cashback", cr="cash", amount=25, action="post"),
        Entry(dr="salaries", cr="cash", amount=400, action="post"),
    ]


def test_adjustment_entries():
    assert book.entries.adjustment == []


def test_closing_entries():
    assert book.entries.closing == [
        CloseContraIncome(
            dr="services", cr="cashback", amount=25, action="close_contra_income"
        ),
        CloseIncome(dr="services", cr="_profit", amount=800, action="close_income"),
        CloseExpense(dr="_profit", cr="salaries", amount=400, action="close_expense"),
        CloseExpense(dr="_profit", cr="rent", amount=200, action="close_expense"),
        CloseISA(dr="_profit", cr="re", amount=200, action="close_isa"),
    ]


def test_post_close_entries():
    assert book.entries.post_close == []


def test_post_is_closed():
    assert book.is_closed


def test_balance_sheet():
    assert book.balance_sheet() == BalanceSheet(
        assets={"cash": 1600}, capital={"equity": 1500, "re": 100}, liabilities={}
    )


def test_balances():
    assert book.balances() == {
        "_profit": 0,
        "cashback": 0,
        "cash": 1600,
        "equity": 1500,
        "re": 100,
        "rent": 0,
        "salaries": 0,
        "services": 0,
    }


def test_current_balances_n():
    assert book.income_statement().current_profit() == 200


def test_income_statement():
    assert book.income_statement() == IncomeStatement(
        income={"services": 800}, expenses={"salaries": 400, "rent": 200}
    )<|MERGE_RESOLUTION|>--- conflicted
+++ resolved
@@ -1,9 +1,5 @@
 from abacus import BalanceSheet, Chart, IncomeStatement
-<<<<<<< HEAD
-from abacus.accounting_types import BusinessEntry, MultipleEntry
-=======
 from abacus.accounting_types import Entry
->>>>>>> f6ceaf25
 from abacus.closing_types import CloseContraIncome, CloseExpense, CloseIncome, CloseISA
 
 # Create chart of accounts
@@ -52,10 +48,10 @@
 
 def test_business_entries():
     assert book.entries.business == [
-        Entry(dr="rent", cr="cash", amount=200, action="post"),
-        Entry(dr="cash", cr="services", amount=825, action="post"),
-        Entry(dr="cashback", cr="cash", amount=25, action="post"),
-        Entry(dr="salaries", cr="cash", amount=400, action="post"),
+        Entry(dr="rent", cr="cash", amount=200),
+        Entry(dr="cash", cr="services", amount=825),
+        Entry(dr="cashback", cr="cash", amount=25),
+        Entry(dr="salaries", cr="cash", amount=400),
     ]
 
 
